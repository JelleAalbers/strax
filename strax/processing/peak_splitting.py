--- conflicted
+++ resolved
@@ -147,13 +147,9 @@
         yield offset
 
     @staticmethod
-<<<<<<< HEAD
-    def find_split_points(w, *args_options):
+    def find_split_points(w, dt, peak_i, *args_options):
         """This function is overwritten by LocalMinimumSplitter or LocalMinimumSplitter
         bare PeakSplitter class is not implemented"""
-=======
-    def find_split_points(w, dt, peak_i, *args_options):
->>>>>>> ece5a052
         raise NotImplementedError
 
 
