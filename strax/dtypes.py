--- conflicted
+++ resolved
@@ -96,20 +96,14 @@
         (('Does the channel reach ADC saturation?',
           'saturated_channel'), np.int16, n_channels),
         (('Total number of saturated channels',
-<<<<<<< HEAD
           'n_saturated_channels'), np.int16),
-        (('Number of hits within tight range of mean',
-          'tight_coincidence'), np.int32),
+        (('Hits within tight range of mean',
+          'tight_coincidence'), np.int16),
         (('Largest gap between hits inside peak [ns]',
           'max_gap'), np.int32),
         (('Maximum interior goodness of split',
           'max_goodness_of_split'), np.float32),
-=======
-            'n_saturated_channels'), np.int16),
-        (('Hits within tight range of mean',
-          'tight_coincidence'), np.int16),
         # For peaklets this is likely to be overwritten:
         (('Classification of the peak(let)',
           'type'), np.int8)
->>>>>>> 44c71d13
     ]